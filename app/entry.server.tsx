--- conflicted
+++ resolved
@@ -1,9 +1,6 @@
 import { PassThrough } from 'node:stream'
-<<<<<<< HEAD
+import { styleText } from 'node:util'
 import { contentSecurity } from '@nichtsam/helmet/rules/content/index'
-=======
-import { styleText } from 'node:util'
->>>>>>> fdeda42e
 import { createReadableStreamFromReadable } from '@react-router/node'
 import * as Sentry from '@sentry/node'
 import { isbot } from 'isbot'
