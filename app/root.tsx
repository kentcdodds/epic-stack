import {
	data,
	type LoaderFunctionArgs,
	type HeadersFunction,
	type LinksFunction,
	type MetaFunction,
} from '@remix-run/node'
import {
	Form,
	Link,
	Links,
	Meta,
	Outlet,
	Scripts,
	ScrollRestoration,
	useLoaderData,
	useMatches,
	useSubmit,
} from '@remix-run/react'
import { withSentry } from '@sentry/remix'
import { useRef } from 'react'
import { HoneypotProvider } from 'remix-utils/honeypot/react'
import appleTouchIconAssetUrl from './assets/favicons/apple-touch-icon.png'
import faviconAssetUrl from './assets/favicons/favicon.svg'
import { GeneralErrorBoundary } from './components/error-boundary.tsx'
import { EpicProgress } from './components/progress-bar.tsx'
import { SearchBar } from './components/search-bar.tsx'
import { useToast } from './components/toaster.tsx'
import { Button } from './components/ui/button.tsx'
import {
	DropdownMenu,
	DropdownMenuContent,
	DropdownMenuItem,
	DropdownMenuPortal,
	DropdownMenuTrigger,
} from './components/ui/dropdown-menu.tsx'
import { Icon, href as iconsHref } from './components/ui/icon.tsx'
import { EpicToaster } from './components/ui/sonner.tsx'
import {
	ThemeSwitch,
	useOptionalTheme,
	useTheme,
} from './routes/resources+/theme-switch.tsx'
import tailwindStyleSheetUrl from './styles/tailwind.css?url'
import { getUserId, logout } from './utils/auth.server.ts'
import { ClientHintCheck, getHints } from './utils/client-hints.tsx'
import { prisma } from './utils/db.server.ts'
import { getEnv } from './utils/env.server.ts'
import { honeypot } from './utils/honeypot.server.ts'
import { combineHeaders, getDomainUrl, getUserImgSrc } from './utils/misc.tsx'
import { useNonce } from './utils/nonce-provider.ts'
import { type Theme, getTheme } from './utils/theme.server.ts'
import { makeTimings, time } from './utils/timing.server.ts'
import { getToast } from './utils/toast.server.ts'
import { useOptionalUser, useUser } from './utils/user.ts'

export const links: LinksFunction = () => {
	return [
		// Preload svg sprite as a resource to avoid render blocking
		{ rel: 'preload', href: iconsHref, as: 'image' },
		{
			rel: 'icon',
			href: '/favicon.ico',
			sizes: '48x48',
		},
		{ rel: 'icon', type: 'image/svg+xml', href: faviconAssetUrl },
		{ rel: 'apple-touch-icon', href: appleTouchIconAssetUrl },
		{
			rel: 'manifest',
			href: '/site.webmanifest',
			crossOrigin: 'use-credentials',
		} as const, // necessary to make typescript happy
		{ rel: 'stylesheet', href: tailwindStyleSheetUrl },
	].filter(Boolean)
}

export const meta: MetaFunction<typeof loader> = ({ data }) => {
	return [
		{ title: data ? 'Epic Notes' : 'Error | Epic Notes' },
		{ name: 'description', content: `Your own captain's log` },
	]
}

export async function loader({ request }: LoaderFunctionArgs) {
	const timings = makeTimings('root loader')
	const userId = await time(() => getUserId(request), {
		timings,
		type: 'getUserId',
		desc: 'getUserId in root',
	})

	const user = userId
		? await time(
				() =>
					prisma.user.findUniqueOrThrow({
						select: {
							id: true,
							name: true,
							username: true,
							image: { select: { id: true } },
							roles: {
								select: {
									name: true,
									permissions: {
										select: { entity: true, action: true, access: true },
									},
								},
							},
						},
						where: { id: userId },
					}),
				{ timings, type: 'find user', desc: 'find user in root' },
			)
		: null
	if (userId && !user) {
		console.info('something weird happened')
		// something weird happened... The user is authenticated but we can't find
		// them in the database. Maybe they were deleted? Let's log them out.
		await logout({ request, redirectTo: '/' })
	}
	const { toast, headers: toastHeaders } = await getToast(request)
	const honeyProps = honeypot.getInputProps()

	return data(
		{
			user,
			requestInfo: {
				hints: getHints(request),
				origin: getDomainUrl(request),
				path: new URL(request.url).pathname,
				userPrefs: {
					theme: getTheme(request),
				},
			},
			ENV: getEnv(),
			toast,
			honeyProps,
		},
		{
			headers: combineHeaders(
				{ 'Server-Timing': timings.toString() },
				toastHeaders,
			),
		},
	)
}

export const headers: HeadersFunction = ({ loaderHeaders }) => {
	const headers = {
		'Server-Timing': loaderHeaders.get('Server-Timing') ?? '',
	}
	return headers
}

function Document({
	children,
	nonce,
	theme = 'light',
	env = {},
}: {
	children: React.ReactNode
	nonce: string
	theme?: Theme
<<<<<<< HEAD
	env?: Record<string, string | undefined>
	allowIndexing?: boolean
=======
	env?: Record<string, string>
>>>>>>> 35070731
}) {
	const allowIndexing = ENV.ALLOW_INDEXING !== 'false'
	return (
		<html lang="en" className={`${theme} h-full overflow-x-hidden`}>
			<head>
				<ClientHintCheck nonce={nonce} />
				<Meta />
				<meta charSet="utf-8" />
				<meta name="viewport" content="width=device-width,initial-scale=1" />
				{allowIndexing ? null : (
					<meta name="robots" content="noindex, nofollow" />
				)}
				<Links />
			</head>
			<body className="bg-background text-foreground">
				{children}
				<script
					nonce={nonce}
					dangerouslySetInnerHTML={{
						__html: `window.ENV = ${JSON.stringify(env)}`,
					}}
				/>
				<ScrollRestoration nonce={nonce} />
				<Scripts nonce={nonce} />
			</body>
		</html>
	)
}

export function Layout({ children }: { children: React.ReactNode }) {
	// if there was an error running the loader, data could be missing
	const data = useLoaderData<typeof loader | null>()
	const nonce = useNonce()
	const theme = useOptionalTheme()
	return (
		<Document nonce={nonce} theme={theme} env={data?.ENV}>
			{children}
		</Document>
	)
}

function App() {
	const data = useLoaderData<typeof loader>()
	const user = useOptionalUser()
	const theme = useTheme()
	const matches = useMatches()
	const isOnSearchPage = matches.find((m) => m.id === 'routes/users+/index')
	const searchBar = isOnSearchPage ? null : <SearchBar status="idle" />
	useToast(data.toast)

	return (
		<>
			<div className="flex h-screen flex-col justify-between">
				<header className="container py-6">
					<nav className="flex flex-wrap items-center justify-between gap-4 sm:flex-nowrap md:gap-8">
						<Logo />
						<div className="ml-auto hidden max-w-sm flex-1 sm:block">
							{searchBar}
						</div>
						<div className="flex items-center gap-10">
							{user ? (
								<UserDropdown />
							) : (
								<Button asChild variant="default" size="lg">
									<Link to="/login">Log In</Link>
								</Button>
							)}
						</div>
						<div className="block w-full sm:hidden">{searchBar}</div>
					</nav>
				</header>

				<div className="flex-1">
					<Outlet />
				</div>

				<div className="container flex justify-between pb-5">
					<Logo />
					<ThemeSwitch userPreference={data.requestInfo.userPrefs.theme} />
				</div>
			</div>
			<EpicToaster closeButton position="top-center" theme={theme} />
			<EpicProgress />
		</>
	)
}

function Logo() {
	return (
		<Link to="/" className="group grid leading-snug">
			<span className="font-light transition group-hover:-translate-x-1">
				epic
			</span>
			<span className="font-bold transition group-hover:translate-x-1">
				notes
			</span>
		</Link>
	)
}

function AppWithProviders() {
	const data = useLoaderData<typeof loader>()
	return (
		<HoneypotProvider {...data.honeyProps}>
			<App />
		</HoneypotProvider>
	)
}

export default withSentry(AppWithProviders)

function UserDropdown() {
	const user = useUser()
	const submit = useSubmit()
	const formRef = useRef<HTMLFormElement>(null)
	return (
		<DropdownMenu>
			<DropdownMenuTrigger asChild>
				<Button asChild variant="secondary">
					<Link
						to={`/users/${user.username}`}
						// this is for progressive enhancement
						onClick={(e) => e.preventDefault()}
						className="flex items-center gap-2"
					>
						<img
							className="h-8 w-8 rounded-full object-cover"
							alt={user.name ?? user.username}
							src={getUserImgSrc(user.image?.id)}
						/>
						<span className="text-body-sm font-bold">
							{user.name ?? user.username}
						</span>
					</Link>
				</Button>
			</DropdownMenuTrigger>
			<DropdownMenuPortal>
				<DropdownMenuContent sideOffset={8} align="start">
					<DropdownMenuItem asChild>
						<Link prefetch="intent" to={`/users/${user.username}`}>
							<Icon className="text-body-md" name="avatar">
								Profile
							</Icon>
						</Link>
					</DropdownMenuItem>
					<DropdownMenuItem asChild>
						<Link prefetch="intent" to={`/users/${user.username}/notes`}>
							<Icon className="text-body-md" name="pencil-2">
								Notes
							</Icon>
						</Link>
					</DropdownMenuItem>
					<DropdownMenuItem
						asChild
						// this prevents the menu from closing before the form submission is completed
						onSelect={(event) => {
							event.preventDefault()
							submit(formRef.current)
						}}
					>
						<Form action="/logout" method="POST" ref={formRef}>
							<Icon className="text-body-md" name="exit">
								<button type="submit">Logout</button>
							</Icon>
						</Form>
					</DropdownMenuItem>
				</DropdownMenuContent>
			</DropdownMenuPortal>
		</DropdownMenu>
	)
}

// this is a last resort error boundary. There's not much useful information we
// can offer at this level.
export const ErrorBoundary = GeneralErrorBoundary<|MERGE_RESOLUTION|>--- conflicted
+++ resolved
@@ -161,12 +161,8 @@
 	children: React.ReactNode
 	nonce: string
 	theme?: Theme
-<<<<<<< HEAD
 	env?: Record<string, string | undefined>
 	allowIndexing?: boolean
-=======
-	env?: Record<string, string>
->>>>>>> 35070731
 }) {
 	const allowIndexing = ENV.ALLOW_INDEXING !== 'false'
 	return (
