import { cssBundleHref } from '@remix-run/css-bundle'
import {
	json,
	type DataFunctionArgs,
	type HeadersFunction,
	type LinksFunction,
	type V2_MetaFunction,
} from '@remix-run/node'
import {
	Form,
	Link,
	Links,
	LiveReload,
	Meta,
	Outlet,
	Scripts,
	ScrollRestoration,
	useLoaderData,
	useMatches,
	useSubmit,
} from '@remix-run/react'
import { withSentry } from '@sentry/remix'
import { lazy, useRef } from 'react'
import { Confetti } from './components/confetti.tsx'
import { GeneralErrorBoundary } from './components/error-boundary.tsx'
import { SearchBar } from './components/search-bar.tsx'
import { Button } from './components/ui/button.tsx'
import {
	DropdownMenu,
	DropdownMenuContent,
	DropdownMenuItem,
	DropdownMenuPortal,
	DropdownMenuTrigger,
} from './components/ui/dropdown-menu.tsx'
import { Icon, href as iconsHref } from './components/ui/icon.tsx'
import { Toaster } from './components/ui/toaster.tsx'
import { ThemeSwitch, useTheme } from './routes/resources+/theme/index.tsx'
import { getTheme } from './routes/resources+/theme/theme.server.ts'
import fontStylestylesheetUrl from './styles/font.css'
import tailwindStylesheetUrl from './styles/tailwind.css'
import { authenticator, getUserId } from './utils/auth.server.ts'
import { ClientHintCheck, getHints } from './utils/client-hints.tsx'
import { prisma } from './utils/db.server.ts'
import { getEnv } from './utils/env.server.ts'
import { getFlashSession } from './utils/flash-session.server.ts'
import { combineHeaders, getDomainUrl, getUserImgSrc } from './utils/misc.ts'
import { useNonce } from './utils/nonce-provider.ts'
import { makeTimings, time } from './utils/timing.server.ts'
import { useToast } from './utils/useToast.tsx'
import { useOptionalUser, useUser } from './utils/user.ts'
import rdtStylesheetUrl from 'remix-development-tools/stylesheet.css'
const RemixDevTools =
	process.env.NODE_ENV === 'development'
		? lazy(() => import('remix-development-tools'))
		: undefined

export const links: LinksFunction = () => {
	return [
		// Preload svg sprite as a resource to avoid render blocking
		{ rel: 'preload', href: iconsHref, as: 'image' },
		// Preload CSS as a resource to avoid render blocking
		{ rel: 'preload', href: fontStylestylesheetUrl, as: 'style' },
		{ rel: 'preload', href: tailwindStylesheetUrl, as: 'style' },
		cssBundleHref ? { rel: 'preload', href: cssBundleHref, as: 'style' } : null,
<<<<<<< HEAD
		...(rdtStylesheetUrl && process.env.NODE_ENV === 'development'
			? [{ rel: 'preload', as: 'style', href: rdtStylesheetUrl }]
			: []),
=======
		rdtStylesheetUrl && process.env.NODE_ENV === 'development'
			? { rel: 'preload', href: rdtStylesheetUrl, as: 'style' }
			: null,
>>>>>>> c2ca5f35
		{ rel: 'mask-icon', href: '/favicons/mask-icon.svg' },
		{
			rel: 'alternate icon',
			type: 'image/png',
			href: '/favicons/favicon-32x32.png',
		},
		{ rel: 'apple-touch-icon', href: '/favicons/apple-touch-icon.png' },
		{
			rel: 'manifest',
			href: '/site.webmanifest',
			crossOrigin: 'use-credentials',
		} as const, // necessary to make typescript happy
		//These should match the css preloads above to avoid css as render blocking resource
		{ rel: 'icon', type: 'image/svg+xml', href: '/favicons/favicon.svg' },
		{ rel: 'stylesheet', href: fontStylestylesheetUrl },
		{ rel: 'stylesheet', href: tailwindStylesheetUrl },
		{ rel: 'stylesheet', href: rdtStylesheetUrl },
		...(rdtStylesheetUrl && process.env.NODE_ENV === 'development'
			? [{ rel: 'stylesheet', href: rdtStylesheetUrl }]
			: []),
		cssBundleHref ? { rel: 'stylesheet', href: cssBundleHref } : null,
		rdtStylesheetUrl && process.env.NODE_ENV === 'development'
			? { rel: 'stylesheet', href: rdtStylesheetUrl }
			: null,
	].filter(Boolean)
}

export const meta: V2_MetaFunction<typeof loader> = ({ data }) => {
	return [
		{ title: data ? 'Epic Notes' : 'Error | Epic Notes' },
		{ name: 'description', content: `Your own captain's log` },
	]
}

export async function loader({ request }: DataFunctionArgs) {
	const timings = makeTimings('root loader')
	const userId = await time(() => getUserId(request), {
		timings,
		type: 'getUserId',
		desc: 'getUserId in root',
	})

	const user = userId
		? await time(
				() =>
					prisma.user.findUnique({
						where: { id: userId },
						select: { id: true, name: true, username: true, imageId: true },
					}),
				{ timings, type: 'find user', desc: 'find user in root' },
		  )
		: null
	if (userId && !user) {
		console.info('something weird happened')
		// something weird happened... The user is authenticated but we can't find
		// them in the database. Maybe they were deleted? Let's log them out.
		await authenticator.logout(request, { redirectTo: '/' })
	}
	const { flash, headers: flashHeaders } = await getFlashSession(request)

	return json(
		{
			user,
			requestInfo: {
				hints: getHints(request),
				origin: getDomainUrl(request),
				path: new URL(request.url).pathname,
				userPrefs: {
					theme: getTheme(request),
				},
			},
			ENV: getEnv(),
			flash,
		},
		{
			headers: combineHeaders(
				{ 'Server-Timing': timings.toString() },
				flashHeaders,
			),
		},
	)
}

export const headers: HeadersFunction = ({ loaderHeaders }) => {
	const headers = {
		'Server-Timing': loaderHeaders.get('Server-Timing') ?? '',
	}
	return headers
}

function Document({
	children,
	nonce,
	theme = 'light',
	env = {},
}: {
	children: React.ReactNode
	nonce: string
	theme?: 'dark' | 'light'
	env?: Record<string, string>
}) {
	return (
		<html lang="en" className={`${theme} h-full overflow-x-hidden`}>
			<head>
				<ClientHintCheck nonce={nonce} />
				<Meta />
				<meta charSet="utf-8" />
				<meta name="viewport" content="width=device-width,initial-scale=1" />
				<Links />
			</head>
			<body className="bg-background text-foreground">
				{children}
				<script
					nonce={nonce}
					dangerouslySetInnerHTML={{
						__html: `window.ENV = ${JSON.stringify(env)}`,
					}}
				/>
				<ScrollRestoration nonce={nonce} />
				<Scripts nonce={nonce} />
				<LiveReload nonce={nonce} />
			</body>
		</html>
	)
}

function App() {
	const data = useLoaderData<typeof loader>()
	const nonce = useNonce()
	const user = useOptionalUser()
	const theme = useTheme()
	const matches = useMatches()
	const isOnSearchPage = matches.find(m => m.id === 'routes/users+/index')
	useToast(data.flash?.toast)

	return (
		<Document nonce={nonce} theme={theme} env={data.ENV}>
			<div className="flex h-screen flex-col justify-between">
				<header className="container py-6">
					<nav className="flex items-center justify-between">
						<Link to="/">
							<div className="font-light">epic</div>
							<div className="font-bold">notes</div>
						</Link>
						{isOnSearchPage ? null : (
							<div className="ml-auto max-w-sm flex-1 pr-10">
								<SearchBar status="idle" />
							</div>
						)}
						<div className="flex items-center gap-10">
							{user ? (
								<UserDropdown />
							) : (
								<Button asChild variant="default" size="sm">
									<Link to="/login">Log In</Link>
								</Button>
							)}
						</div>
					</nav>
				</header>

				<div className="flex-1">
					<Outlet />
				</div>

				<div className="container flex justify-between pb-5">
					<Link to="/">
						<div className="font-light">epic</div>
						<div className="font-bold">notes</div>
					</Link>
					<ThemeSwitch userPreference={data.requestInfo.userPrefs.theme} />
				</div>
			</div>
			<Confetti confetti={data.flash?.confetti} />
			<Toaster />
			{RemixDevTools && <RemixDevTools showRouteBoundaries />}
		</Document>
	)
}
export default withSentry(App)

function UserDropdown() {
	const user = useUser()
	const submit = useSubmit()
	const formRef = useRef<HTMLFormElement>(null)
	return (
		<DropdownMenu>
			<DropdownMenuTrigger asChild>
				<Button asChild variant="secondary">
					<Link
						to={`/users/${user.username}`}
						// this is for progressive enhancement
						onClick={e => e.preventDefault()}
						className="flex items-center gap-2"
					>
						<img
							className="h-8 w-8 rounded-full object-cover"
							alt={user.name ?? user.username}
							src={getUserImgSrc(user.imageId)}
						/>
						<span className="text-body-sm font-bold">
							{user.name ?? user.username}
						</span>
					</Link>
				</Button>
			</DropdownMenuTrigger>
			<DropdownMenuPortal>
				<DropdownMenuContent sideOffset={8} align="start">
					<DropdownMenuItem asChild>
						<Link prefetch="intent" to={`/users/${user.username}`}>
							<Icon className="text-body-md" name="avatar">
								Profile
							</Icon>
						</Link>
					</DropdownMenuItem>
					<DropdownMenuItem asChild>
						<Link prefetch="intent" to={`/users/${user.username}/notes`}>
							<Icon className="text-body-md" name="pencil-2">
								Notes
							</Icon>
						</Link>
					</DropdownMenuItem>
					<DropdownMenuItem
						asChild
						// this prevents the menu from closing before the form submission is completed
						onSelect={event => {
							event.preventDefault()
							submit(formRef.current)
						}}
					>
						<Form action="/logout" method="POST" ref={formRef}>
							<Icon className="text-body-md" name="exit">
								<button type="submit">Logout</button>
							</Icon>
						</Form>
					</DropdownMenuItem>
				</DropdownMenuContent>
			</DropdownMenuPortal>
		</DropdownMenu>
	)
}

export function ErrorBoundary() {
	// the nonce doesn't rely on the loader so we can access that
	const nonce = useNonce()

	// NOTE: you cannot use useLoaderData in an ErrorBoundary because the loader
	// likely failed to run so we have to do the best we can.
	// We could probably do better than this (it's possible the loader did run).
	// This would require a change in Remix.

	// Just make sure your root route never errors out and you'll always be able
	// to give the user a better UX.

	return (
		<Document nonce={nonce}>
			<GeneralErrorBoundary />
		</Document>
	)
}<|MERGE_RESOLUTION|>--- conflicted
+++ resolved
@@ -62,15 +62,9 @@
 		{ rel: 'preload', href: fontStylestylesheetUrl, as: 'style' },
 		{ rel: 'preload', href: tailwindStylesheetUrl, as: 'style' },
 		cssBundleHref ? { rel: 'preload', href: cssBundleHref, as: 'style' } : null,
-<<<<<<< HEAD
-		...(rdtStylesheetUrl && process.env.NODE_ENV === 'development'
-			? [{ rel: 'preload', as: 'style', href: rdtStylesheetUrl }]
-			: []),
-=======
 		rdtStylesheetUrl && process.env.NODE_ENV === 'development'
 			? { rel: 'preload', href: rdtStylesheetUrl, as: 'style' }
 			: null,
->>>>>>> c2ca5f35
 		{ rel: 'mask-icon', href: '/favicons/mask-icon.svg' },
 		{
 			rel: 'alternate icon',
