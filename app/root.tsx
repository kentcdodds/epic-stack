import * as DropdownMenu from '@radix-ui/react-dropdown-menu'
import { cssBundleHref } from '@remix-run/css-bundle'
import {
	json,
	type DataFunctionArgs,
	type HeadersFunction,
	type LinksFunction,
	type V2_MetaFunction,
} from '@remix-run/node'
import {
	Form,
	Link,
	Links,
	LiveReload,
	Meta,
	Outlet,
	Scripts,
	ScrollRestoration,
	useLoaderData,
	useSubmit,
} from '@remix-run/react'
import { withSentry } from '@sentry/remix'
import { ThemeSwitch, useTheme } from './routes/resources+/theme/index.tsx'
import { getTheme } from './routes/resources+/theme/theme-session.server.ts'
import fontStylestylesheetUrl from './styles/font.css'
import tailwindStylesheetUrl from './styles/tailwind.css'
import { authenticator, getUserId } from './utils/auth.server.ts'
import { ClientHintCheck, getHints } from './utils/client-hints.tsx'
import { prisma } from './utils/db.server.ts'
import { getEnv } from './utils/env.server.ts'
import { ButtonLink } from './utils/forms.tsx'
import { getDomainUrl } from './utils/misc.server.ts'
import { getUserImgSrc } from './utils/misc.ts'
import { useNonce } from './utils/nonce-provider.ts'
import { makeTimings, time } from './utils/timing.server.ts'
import { useOptionalUser, useUser } from './utils/user.ts'

export const links: LinksFunction = () => {
	return [
		// Preload CSS as a resource to avoid render blocking
		{ rel: 'preload', href: fontStylestylesheetUrl, as: 'style' },
		{ rel: 'preload', href: tailwindStylesheetUrl, as: 'style' },
		cssBundleHref ? { rel: 'preload', href: cssBundleHref, as: 'style' } : null,
		{
			rel: 'apple-touch-icon',
			sizes: '180x180',
			href: '/favicons/apple-touch-icon.png',
		},
		{
			rel: 'icon',
			type: 'image/png',
			sizes: '32x32',
			href: '/favicons/favicon-32x32.png',
		},
		{
			rel: 'icon',
			type: 'image/png',
			sizes: '16x16',
			href: '/favicons/favicon-16x16.png',
		},
		{ rel: 'manifest', href: '/site.webmanifest' },
		{ rel: 'icon', href: '/favicon.ico' },
		{ rel: 'stylesheet', href: fontStylestylesheetUrl },
		{ rel: 'stylesheet', href: tailwindStylesheetUrl },
		cssBundleHref ? { rel: 'stylesheet', href: cssBundleHref } : null,
	].filter(Boolean)
}

export const meta: V2_MetaFunction = () => {
	return [
		{ title: 'Epic Notes' },
		{ name: 'description', content: 'Find yourself in outer space' },
	]
}

export async function loader({ request }: DataFunctionArgs) {
	const timings = makeTimings('root loader')
	const userId = await time(() => getUserId(request), {
		timings,
		type: 'getUserId',
		desc: 'getUserId in root',
	})

	const user = userId
		? await time(
				() =>
					prisma.user.findUnique({
						where: { id: userId },
						select: { id: true, name: true, username: true, imageId: true },
					}),
				{ timings, type: 'find user', desc: 'find user in root' },
		  )
		: null
	if (userId && !user) {
		console.info('something weird happened')
		// something weird happened... The user is authenticated but we can't find
		// them in the database. Maybe they were deleted? Let's log them out.
		await authenticator.logout(request, { redirectTo: '/' })
	}

	return json(
		{
			user,
			requestInfo: {
				hints: getHints(request),
				origin: getDomainUrl(request),
				path: new URL(request.url).pathname,
				session: {
					theme: await getTheme(request),
				},
			},
			ENV: getEnv(),
		},
		{
			headers: {
				'Server-Timing': timings.toString(),
			},
		},
	)
}

export const headers: HeadersFunction = ({ loaderHeaders }) => {
	const headers = {
		'Server-Timing': loaderHeaders.get('Server-Timing') ?? '',
	}
	return headers
}

function App() {
	const data = useLoaderData<typeof loader>()
	const nonce = useNonce()
	const user = useOptionalUser()
	const theme = useTheme()

	return (
		<html lang="en" className={`${theme} h-full`}>
			<head>
				<ClientHintCheck nonce={nonce} />
				<Meta />
				<meta charSet="utf-8" />
				<meta name="viewport" content="width=device-width,initial-scale=1" />
				<Links />
			</head>
			<body className="flex h-full flex-col justify-between bg-background text-foreground">
				<header className="container mx-auto py-6">
					<nav className="flex justify-between">
						<Link to="/">
							<div className="font-light">epic</div>
							<div className="font-bold">notes</div>
						</Link>
						<div className="flex items-center gap-10">
							{user ? (
								<UserDropdown />
							) : (
								<ButtonLink to="/login" size="sm" variant="primary">
									Log In
								</ButtonLink>
							)}
						</div>
					</nav>
				</header>

				<div className="flex-1">
					<Outlet />
				</div>

				<div className="container mx-auto flex justify-between">
					<Link to="/">
						<div className="font-light">epic</div>
						<div className="font-bold">notes</div>
					</Link>
					<ThemeSwitch userPreference={data.requestInfo.session.theme} />
				</div>
				<div className="h-5" />
				<ScrollRestoration nonce={nonce} />
				<Scripts nonce={nonce} />
				<script
					nonce={nonce}
					dangerouslySetInnerHTML={{
						__html: `window.ENV = ${JSON.stringify(data.ENV)}`,
					}}
				/>
				<LiveReload nonce={nonce} />
			</body>
		</html>
	)
}
export default withSentry(App)

function UserDropdown() {
	const user = useUser()
	const submit = useSubmit()
	return (
		<DropdownMenu.Root>
			<DropdownMenu.Trigger asChild>
				<Link
					to={`/users/${user.username}`}
					// this is for progressive enhancement
					onClick={e => e.preventDefault()}
					className="flex items-center gap-2 rounded-full bg-brand-500 py-2 pl-2 pr-4 outline-none hover:bg-brand-400 focus:bg-brand-400 radix-state-open:bg-brand-400"
				>
					<img
						className="h-8 w-8 rounded-full object-cover"
						alt={user.name ?? user.username}
						src={getUserImgSrc(user.imageId)}
					/>
					<span className="text-body-sm font-bold text-white">
						{user.name ?? user.username}
					</span>
				</Link>
			</DropdownMenu.Trigger>
			<DropdownMenu.Portal>
				<DropdownMenu.Content
					sideOffset={8}
					align="start"
					className="flex flex-col rounded-3xl bg-[#323232]"
				>
					<DropdownMenu.Item asChild>
						<Link
							prefetch="intent"
							to={`/users/${user.username}`}
							className="rounded-t-3xl px-7 py-5 outline-none hover:bg-brand-500 radix-highlighted:bg-brand-500"
						>
							Profile
						</Link>
					</DropdownMenu.Item>
					<DropdownMenu.Item asChild>
						<Link
							prefetch="intent"
							to={`/users/${user.username}/notes`}
							className="px-7 py-5 outline-none hover:bg-brand-500 radix-highlighted:bg-brand-500"
						>
							Notes
						</Link>
					</DropdownMenu.Item>
					<DropdownMenu.Item asChild>
						<Form
<<<<<<< HEAD
							className="radix-highlighted:bg-brand-500 rounded-b-3xl outline-none"
							onClick={e => {
								e.preventDefault()
								submit(null, { action: '/logout', method: 'POST' })
							}}
=======
							action="/logout"
							method="POST"
							className="rounded-b-3xl px-7 py-5 outline-none radix-highlighted:bg-brand-500"
							onClick={e => submit(e.currentTarget)}
>>>>>>> f5662182
						>
							<button type="submit" className="px-7 py-5">
								Logout
							</button>
						</Form>
					</DropdownMenu.Item>
				</DropdownMenu.Content>
			</DropdownMenu.Portal>
		</DropdownMenu.Root>
	)
}<|MERGE_RESOLUTION|>--- conflicted
+++ resolved
@@ -235,18 +235,11 @@
 					</DropdownMenu.Item>
 					<DropdownMenu.Item asChild>
 						<Form
-<<<<<<< HEAD
-							className="radix-highlighted:bg-brand-500 rounded-b-3xl outline-none"
+							className="rounded-b-3xl outline-none radix-highlighted:bg-brand-500"
 							onClick={e => {
 								e.preventDefault()
 								submit(null, { action: '/logout', method: 'POST' })
 							}}
-=======
-							action="/logout"
-							method="POST"
-							className="rounded-b-3xl px-7 py-5 outline-none radix-highlighted:bg-brand-500"
-							onClick={e => submit(e.currentTarget)}
->>>>>>> f5662182
 						>
 							<button type="submit" className="px-7 py-5">
 								Logout
