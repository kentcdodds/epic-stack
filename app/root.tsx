--- conflicted
+++ resolved
@@ -19,13 +19,7 @@
 	useLoaderData,
 	useSubmit,
 } from '@remix-run/react'
-<<<<<<< HEAD
-import { clsx } from 'clsx'
-import { useState } from 'react'
-import { withSentry } from "@sentry/remix";
-=======
 import { ThemeSwitch, useTheme } from './routes/resources+/theme.tsx'
->>>>>>> 154c95c3
 import tailwindStylesheetUrl from './styles/tailwind.css'
 import fontStylestylesheetUrl from './styles/font.css'
 import { authenticator, getUserId } from './utils/auth.server.ts'
