--- conflicted
+++ resolved
@@ -242,13 +242,8 @@
 						<Form
 							action="/logout"
 							method="POST"
-<<<<<<< HEAD
-							className="radix-highlighted:bg-brand-500 rounded-b-3xl px-7 py-5 outline-none"
-							onClick={e => submit(e.currentTarget)}
-=======
 							className="radix-highlighted:bg-brand-500 rounded-b-3xl outline-none"
 							ref={formRef}
->>>>>>> d7b0a691
 						>
 							<button type="submit" className="px-7 py-5">
 								Logout
