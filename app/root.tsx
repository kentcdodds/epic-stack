--- conflicted
+++ resolved
@@ -140,16 +140,7 @@
 	)
 }
 
-<<<<<<< HEAD
-export const headers: HeadersFunction = pipeHeaders
-=======
-export const headers: Route.HeadersFunction = ({ loaderHeaders }) => {
-	const headers = {
-		'Server-Timing': loaderHeaders.get('Server-Timing') ?? '',
-	}
-	return headers
-}
->>>>>>> 9fac985d
+export const headers: Route.HeadersFunction = pipeHeaders
 
 function Document({
 	children,
