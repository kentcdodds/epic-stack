<<<<<<< HEAD
import { data } from 'react-router'
=======
import { type LoaderFunctionArgs } from 'react-router'
>>>>>>> c5ae4da9
import { requireUserId } from '#app/utils/auth.server.ts'
import { prisma } from '#app/utils/db.server.ts'
import { getDomainUrl } from '#app/utils/misc.tsx'
import { type Route } from './+types/download-user-data.ts'

export async function loader({ request }: Route.LoaderArgs) {
	const userId = await requireUserId(request)
	const user = await prisma.user.findUniqueOrThrow({
		where: { id: userId },
		// this is one of the *few* instances where you can use "include" because
		// the goal is to literally get *everything*. Normally you should be
		// explicit with "select". We're using select for images because we don't
		// want to send back the entire blob of the image. We'll send a URL they can
		// use to download it instead.
		include: {
			image: {
				select: {
					id: true,
					createdAt: true,
					updatedAt: true,
					contentType: true,
				},
			},
			notes: {
				include: {
					images: {
						select: {
							id: true,
							createdAt: true,
							updatedAt: true,
							contentType: true,
						},
					},
				},
			},
			password: false, // <-- intentionally omit password
			sessions: true,
			roles: true,
		},
	})

	const domain = getDomainUrl(request)

	return Response.json({
		user: {
			...user,
			image: user.image
				? {
						...user.image,
						url: `${domain}/resources/user-images/${user.image.id}`,
					}
				: null,
			notes: user.notes.map((note) => ({
				...note,
				images: note.images.map((image) => ({
					...image,
					url: `${domain}/resources/note-images/${image.id}`,
				})),
			})),
		},
	})
}<|MERGE_RESOLUTION|>--- conflicted
+++ resolved
@@ -1,8 +1,4 @@
-<<<<<<< HEAD
-import { data } from 'react-router'
-=======
 import { type LoaderFunctionArgs } from 'react-router'
->>>>>>> c5ae4da9
 import { requireUserId } from '#app/utils/auth.server.ts'
 import { prisma } from '#app/utils/db.server.ts'
 import { getDomainUrl } from '#app/utils/misc.tsx'
