import { useForm } from '@conform-to/react'
import { getFieldsetConstraint, parse } from '@conform-to/zod'
import { json, redirect, type DataFunctionArgs } from '@remix-run/node'
import { useFetcher } from '@remix-run/react'
import { z } from 'zod'
<<<<<<< HEAD
import { requireUserId } from '~/utils/auth.server.ts'
import { prisma } from '~/utils/db.server.ts'
import {
	Button,
	Field,
	TextareaField,
	getFieldsFromSchema,
	preprocessFormData,
	useForm,
} from '~/utils/forms.tsx'
=======
import { requireUserId } from '~/utils/auth.server'
import { prisma } from '~/utils/db.server'
import { Button, ErrorList, Field, TextareaField } from '~/utils/forms'
>>>>>>> a9e18e1c

export const NoteEditorSchema = z.object({
	id: z.string().optional(),
	title: z.string().min(1),
	content: z.string().min(1),
})

export async function action({ request }: DataFunctionArgs) {
	const userId = await requireUserId(request)
	const formData = await request.formData()
	const submission = parse(formData, {
		schema: NoteEditorSchema,
		acceptMultipleErrors: () => true,
	})
	if (!submission.value) {
		return json(
			{
				status: 'error',
				submission,
			} as const,
			{ status: 400 },
		)
	}
	if (submission.intent !== 'submit') {
		return json({ status: 'success', submission } as const)
	}
	let note: { id: string; owner: { username: string } }

	const { title, content, id } = submission.value

	const data = {
		ownerId: userId,
		title: title,
		content: content,
	}

	const select = {
		id: true,
		owner: {
			select: {
				username: true,
			},
		},
	}
	if (id) {
		const existingNote = await prisma.note.findFirst({
			where: { id, ownerId: userId },
			select: { id: true },
		})
		if (!existingNote) {
			return json(
				{
					status: 'error',
					submission,
				} as const,
				{ status: 404 },
			)
		}
		note = await prisma.note.update({
			where: { id },
			data,
			select,
		})
	} else {
		note = await prisma.note.create({ data, select })
	}
	return redirect(`/users/${note.owner.username}/notes/${note.id}`)
}

export function NoteEditor({
	note,
}: {
	note?: { id: string; title: string; content: string }
}) {
	const noteEditorFetcher = useFetcher<typeof action>()

	const [form, fields] = useForm({
		id: 'note-editor',
		constraint: getFieldsetConstraint(NoteEditorSchema),
		lastSubmission: noteEditorFetcher.data?.submission,
		onValidate({ formData }) {
			return parse(formData, { schema: NoteEditorSchema })
		},
		shouldRevalidate: 'onBlur',
	})

	return (
		<noteEditorFetcher.Form
			method="post"
			action="/resources/note-editor"
			{...form.props}
		>
			<input name="id" type="hidden" value={note?.id} />
			<Field
				labelProps={{ htmlFor: fields.title.id, children: 'Title' }}
				inputProps={{
					...fields.title,
					autoComplete: 'title',
					defaultValue: note?.title,
				}}
				errors={fields.title.errors}
			/>
			<TextareaField
				labelProps={{ htmlFor: fields.content.id, children: 'Content' }}
				textareaProps={{
					...fields.content,
					autoComplete: 'content',
					defaultValue: note?.content,
				}}
				errors={fields.content.errors}
			/>
			<ErrorList errors={form.errors} id={form.errorId} />
			<div className="flex justify-end gap-4">
				<Button size="md" variant="secondary" type="reset">
					Reset
				</Button>
				<Button
					size="md"
					variant="primary"
					status={
						noteEditorFetcher.state === 'submitting'
							? 'pending'
							: noteEditorFetcher.data?.status ?? 'idle'
					}
					type="submit"
					disabled={noteEditorFetcher.state !== 'idle'}
				>
					Submit
				</Button>
			</div>
		</noteEditorFetcher.Form>
	)
}<|MERGE_RESOLUTION|>--- conflicted
+++ resolved
@@ -3,22 +3,9 @@
 import { json, redirect, type DataFunctionArgs } from '@remix-run/node'
 import { useFetcher } from '@remix-run/react'
 import { z } from 'zod'
-<<<<<<< HEAD
 import { requireUserId } from '~/utils/auth.server.ts'
 import { prisma } from '~/utils/db.server.ts'
-import {
-	Button,
-	Field,
-	TextareaField,
-	getFieldsFromSchema,
-	preprocessFormData,
-	useForm,
-} from '~/utils/forms.tsx'
-=======
-import { requireUserId } from '~/utils/auth.server'
-import { prisma } from '~/utils/db.server'
-import { Button, ErrorList, Field, TextareaField } from '~/utils/forms'
->>>>>>> a9e18e1c
+import { Button, ErrorList, Field, TextareaField } from '~/utils/forms.tsx'
 
 export const NoteEditorSchema = z.object({
 	id: z.string().optional(),
