import * as React from 'react'
import { conform, useForm } from '@conform-to/react'
import { getFieldsetConstraint, parse } from '@conform-to/zod'
import { json, redirect, type DataFunctionArgs } from '@remix-run/node'
import { useFetcher } from '@remix-run/react'
import { z } from 'zod'
<<<<<<< HEAD
=======
import { Button } from '~/components/ui/button.tsx'
import { StatusButton } from '~/components/ui/status-button.tsx'
import { Icon } from '~/components/ui/icon.tsx'
>>>>>>> 4578c7ef
import { requireUserId } from '~/utils/auth.server.ts'
import { prisma } from '~/utils/db.server.ts'
import { ErrorList, Field, TextareaField } from '~/components/forms.tsx'
import { Button } from '~/components/ui/button.tsx'

export const NoteEditorSchema = z.object({
	id: z.string().optional(),
	title: z.string().min(1),
	content: z.string().min(1),
})

export async function action({ request }: DataFunctionArgs) {
	const userId = await requireUserId(request)
	const formData = await request.formData()
	const submission = parse(formData, {
		schema: NoteEditorSchema,
		acceptMultipleErrors: () => true,
	})
	if (submission.intent !== 'submit') {
		return json({ status: 'idle', submission } as const)
	}
	if (!submission.value) {
		return json(
			{
				status: 'error',
				submission,
			} as const,
			{ status: 400 },
		)
	}
	let note: { id: string; owner: { username: string } }

	const { title, content, id } = submission.value

	const data = {
		ownerId: userId,
		title: title,
		content: content,
	}

	const select = {
		id: true,
		owner: {
			select: {
				username: true,
			},
		},
	}
	if (id) {
		const existingNote = await prisma.note.findFirst({
			where: { id, ownerId: userId },
			select: { id: true },
		})
		if (!existingNote) {
			return json(
				{
					status: 'error',
					submission,
				} as const,
				{ status: 404 },
			)
		}
		note = await prisma.note.update({
			where: { id },
			data,
			select,
		})
	} else {
		note = await prisma.note.create({ data, select })
	}
	return redirect(`/users/${note.owner.username}/notes/${note.id}`)
}

export function NoteEditor({
	note,
}: {
	note?: { id: string; title: string; content: string }
}) {
	const noteEditorFetcher = useFetcher<typeof action>()
	const [content, setContent] = React.useState(note?.content ?? '')
	const [title, setTitle] = React.useState(note?.title ?? '')

	const [form, fields] = useForm({
		id: 'note-editor',
		constraint: getFieldsetConstraint(NoteEditorSchema),
		lastSubmission: noteEditorFetcher.data?.submission,
		onValidate({ formData }) {
			return parse(formData, { schema: NoteEditorSchema })
		},
		shouldRevalidate: 'onBlur',
	})

	return (
		<noteEditorFetcher.Form
			method="post"
			action="/resources/note-editor"
			className="flex gap-y-4 h-full flex-col overflow-x-hidden px-10 pt-12 pb-28"
			{...form.props}
		>
			<input name="id" type="hidden" value={note?.id} />
			<Field
				labelProps={{ htmlFor: fields.title.id, children: 'Title' }}
				inputProps={{
					value: title,
					onChange: event => setTitle(event.currentTarget.value),
					...conform.input(fields.title),
					autoComplete: 'title',
					autoFocus: true,
				}}
				errors={fields.title.errors}
				className="flex flex-col gap-y-2"
			/>
			<Button
				className="mb-10"
				type="button"
				variant="secondary"
				size="pill"
				onClick={event => {
					event.preventDefault()

					// @ts-expect-error we'll fix this later probably...
					const content = event.currentTarget.form.elements.content.value

					const sse = new EventSource(
						`/resources/completions?${new URLSearchParams({ content })}`,
					)

					sse.addEventListener('message', event => {
						setTitle(
							prevTitle => prevTitle + event.data.replace('__NEWLINE__', '\n'),
						)
					})

					sse.addEventListener('error', event => {
						console.log('error: ', event)
						sse.close()
					})
				}}
			>
				Generate Title
			</Button>
			<TextareaField
				labelProps={{ htmlFor: fields.content.id, children: 'Content' }}
				textareaProps={{
					value: content,
					onChange: event => setContent(event.currentTarget.value),
					...conform.textarea(fields.content),
					autoComplete: 'content',
				}}
				errors={fields.content.errors}
				className="flex flex-col gap-y-2 flex-1 [&_textarea]:flex-1 [&_textarea]:resize-none"
			/>
			<Button
				className="mb-10"
				type="button"
				variant="secondary"
				size="pill"
				onClick={event => {
					event.preventDefault()

					// @ts-expect-error we'll fix this later probably...
					const title = event.currentTarget.form.elements.title.value

					const sse = new EventSource(
						`/resources/completions?${new URLSearchParams({ title })}`,
					)

					sse.addEventListener('message', event => {
						setContent(
							prevContent =>
								prevContent + event.data.replace('__NEWLINE__', '\n'),
						)
					})

					sse.addEventListener('error', event => {
						console.log('error: ', event)
						sse.close()
					})
				}}
			>
				Generate Content
			</Button>
			<ErrorList errors={form.errors} id={form.errorId} />
<<<<<<< HEAD
			<div className="flex justify-end gap-4">
				<Button
					size="default"
					variant="secondary"
					type="reset"
					onClick={() => {
						// because this is a controlled form, we need to reset the state
						// because the built-in browser behavior will no longer work.
						setContent(note?.content ?? '')
						setTitle(note?.title ?? '')
					}}
				>
					Reset
=======
			<div className="floating-toolbar grid grid-cols-2 min-[525px]:flex justify-end">
				<Button variant="destructive" type="reset" className="min-[525px]:max-md:px-0 min-[525px]:max-md:aspect-square">
					<Icon name="reset" className="md:mr-2 scale-125 max-md:scale-150" />
					<span className="max-md:hidden">Reset</span>
>>>>>>> 4578c7ef
				</Button>
				<Button
					size="default"
					variant="default"
					// status={
					// 	noteEditorFetcher.state === 'submitting'
					// 		? 'pending'
					// 		: noteEditorFetcher.data?.status ?? 'idle'
					// }
					type="submit"
					disabled={noteEditorFetcher.state !== 'idle'}
					className="min-[525px]:max-md:px-0 min-[525px]:max-md:aspect-square"
				>
<<<<<<< HEAD
					Submit
				</Button>
=======
					<Icon name="arrow-right" className="md:mr-2 scale-125 max-md:scale-150" />
					<span className="max-md:hidden">Submit</span>
				</StatusButton>
>>>>>>> 4578c7ef
			</div>
		</noteEditorFetcher.Form>
	)
}<|MERGE_RESOLUTION|>--- conflicted
+++ resolved
@@ -1,19 +1,15 @@
-import * as React from 'react'
 import { conform, useForm } from '@conform-to/react'
 import { getFieldsetConstraint, parse } from '@conform-to/zod'
-import { json, redirect, type DataFunctionArgs } from '@remix-run/node'
+import { json, type DataFunctionArgs } from '@remix-run/node'
 import { useFetcher } from '@remix-run/react'
 import { z } from 'zod'
-<<<<<<< HEAD
-=======
 import { Button } from '~/components/ui/button.tsx'
 import { StatusButton } from '~/components/ui/status-button.tsx'
 import { Icon } from '~/components/ui/icon.tsx'
->>>>>>> 4578c7ef
 import { requireUserId } from '~/utils/auth.server.ts'
 import { prisma } from '~/utils/db.server.ts'
 import { ErrorList, Field, TextareaField } from '~/components/forms.tsx'
-import { Button } from '~/components/ui/button.tsx'
+import { redirectWithToast } from '~/utils/flash-session.server.ts'
 
 export const NoteEditorSchema = z.object({
 	id: z.string().optional(),
@@ -80,7 +76,9 @@
 	} else {
 		note = await prisma.note.create({ data, select })
 	}
-	return redirect(`/users/${note.owner.username}/notes/${note.id}`)
+	return redirectWithToast(`/users/${note.owner.username}/notes/${note.id}`, {
+		title: id ? 'Note updated' : 'Note created',
+	})
 }
 
 export function NoteEditor({
@@ -89,8 +87,6 @@
 	note?: { id: string; title: string; content: string }
 }) {
 	const noteEditorFetcher = useFetcher<typeof action>()
-	const [content, setContent] = React.useState(note?.content ?? '')
-	const [title, setTitle] = React.useState(note?.title ?? '')
 
 	const [form, fields] = useForm({
 		id: 'note-editor',
@@ -98,6 +94,10 @@
 		lastSubmission: noteEditorFetcher.data?.submission,
 		onValidate({ formData }) {
 			return parse(formData, { schema: NoteEditorSchema })
+		},
+		defaultValue: {
+			title: note?.title,
+			content: note?.content,
 		},
 		shouldRevalidate: 'onBlur',
 	})
@@ -111,10 +111,8 @@
 		>
 			<input name="id" type="hidden" value={note?.id} />
 			<Field
-				labelProps={{ htmlFor: fields.title.id, children: 'Title' }}
+				labelProps={{ children: 'Title' }}
 				inputProps={{
-					value: title,
-					onChange: event => setTitle(event.currentTarget.value),
 					...conform.input(fields.title),
 					autoComplete: 'title',
 					autoFocus: true,
@@ -122,118 +120,34 @@
 				errors={fields.title.errors}
 				className="flex flex-col gap-y-2"
 			/>
-			<Button
-				className="mb-10"
-				type="button"
-				variant="secondary"
-				size="pill"
-				onClick={event => {
-					event.preventDefault()
-
-					// @ts-expect-error we'll fix this later probably...
-					const content = event.currentTarget.form.elements.content.value
-
-					const sse = new EventSource(
-						`/resources/completions?${new URLSearchParams({ content })}`,
-					)
-
-					sse.addEventListener('message', event => {
-						setTitle(
-							prevTitle => prevTitle + event.data.replace('__NEWLINE__', '\n'),
-						)
-					})
-
-					sse.addEventListener('error', event => {
-						console.log('error: ', event)
-						sse.close()
-					})
-				}}
-			>
-				Generate Title
-			</Button>
 			<TextareaField
-				labelProps={{ htmlFor: fields.content.id, children: 'Content' }}
+				labelProps={{ children: 'Content' }}
 				textareaProps={{
-					value: content,
-					onChange: event => setContent(event.currentTarget.value),
 					...conform.textarea(fields.content),
 					autoComplete: 'content',
 				}}
 				errors={fields.content.errors}
 				className="flex flex-col gap-y-2 flex-1 [&_textarea]:flex-1 [&_textarea]:resize-none"
 			/>
-			<Button
-				className="mb-10"
-				type="button"
-				variant="secondary"
-				size="pill"
-				onClick={event => {
-					event.preventDefault()
-
-					// @ts-expect-error we'll fix this later probably...
-					const title = event.currentTarget.form.elements.title.value
-
-					const sse = new EventSource(
-						`/resources/completions?${new URLSearchParams({ title })}`,
-					)
-
-					sse.addEventListener('message', event => {
-						setContent(
-							prevContent =>
-								prevContent + event.data.replace('__NEWLINE__', '\n'),
-						)
-					})
-
-					sse.addEventListener('error', event => {
-						console.log('error: ', event)
-						sse.close()
-					})
-				}}
-			>
-				Generate Content
-			</Button>
 			<ErrorList errors={form.errors} id={form.errorId} />
-<<<<<<< HEAD
-			<div className="flex justify-end gap-4">
-				<Button
-					size="default"
-					variant="secondary"
-					type="reset"
-					onClick={() => {
-						// because this is a controlled form, we need to reset the state
-						// because the built-in browser behavior will no longer work.
-						setContent(note?.content ?? '')
-						setTitle(note?.title ?? '')
-					}}
-				>
-					Reset
-=======
 			<div className="floating-toolbar grid grid-cols-2 min-[525px]:flex justify-end">
 				<Button variant="destructive" type="reset" className="min-[525px]:max-md:px-0 min-[525px]:max-md:aspect-square">
 					<Icon name="reset" className="md:mr-2 scale-125 max-md:scale-150" />
 					<span className="max-md:hidden">Reset</span>
->>>>>>> 4578c7ef
 				</Button>
-				<Button
-					size="default"
-					variant="default"
-					// status={
-					// 	noteEditorFetcher.state === 'submitting'
-					// 		? 'pending'
-					// 		: noteEditorFetcher.data?.status ?? 'idle'
-					// }
+				<StatusButton
+					status={
+						noteEditorFetcher.state === 'submitting'
+							? 'pending'
+							: noteEditorFetcher.data?.status ?? 'idle'
+					}
 					type="submit"
 					disabled={noteEditorFetcher.state !== 'idle'}
 					className="min-[525px]:max-md:px-0 min-[525px]:max-md:aspect-square"
 				>
-<<<<<<< HEAD
-					Submit
-				</Button>
-=======
 					<Icon name="arrow-right" className="md:mr-2 scale-125 max-md:scale-150" />
 					<span className="max-md:hidden">Submit</span>
 				</StatusButton>
->>>>>>> 4578c7ef
 			</div>
 		</noteEditorFetcher.Form>
 	)
