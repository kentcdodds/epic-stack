--- conflicted
+++ resolved
@@ -18,24 +18,11 @@
 } from '@remix-run/react'
 import { useState } from 'react'
 import { z } from 'zod'
-<<<<<<< HEAD
 import * as deleteImageRoute from '~/routes/resources+/delete-image.tsx'
 import { authenticator, requireUserId } from '~/utils/auth.server.ts'
 import { prisma } from '~/utils/db.server.ts'
-import {
-	Button,
-	ErrorList,
-	getFieldsFromSchema,
-	LabelButton,
-} from '~/utils/forms.tsx'
+import { Button, ErrorList, LabelButton } from '~/utils/forms.tsx'
 import { getUserImgSrc } from '~/utils/misc.ts'
-=======
-import * as deleteImageRoute from '~/routes/resources+/delete-image'
-import { authenticator, requireUserId } from '~/utils/auth.server'
-import { prisma } from '~/utils/db.server'
-import { Button, ErrorList, LabelButton } from '~/utils/forms'
-import { getUserImgSrc } from '~/utils/misc'
->>>>>>> a9e18e1c
 
 const MAX_SIZE = 1024 * 1024 * 3 // 3MB
 
