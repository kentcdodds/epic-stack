import { useForm } from '@conform-to/react'
import { getFieldsetConstraint, parse } from '@conform-to/zod'
import { json, redirect, type DataFunctionArgs } from '@remix-run/node'
import {
	Form,
	Link,
	Outlet,
	useActionData,
	useFormAction,
	useLoaderData,
	useNavigation,
} from '@remix-run/react'
import { z } from 'zod'
import {
	authenticator,
	getPasswordHash,
	requireUserId,
	verifyLogin,
<<<<<<< HEAD
} from '~/utils/auth.server.ts'
import { prisma } from '~/utils/db.server.ts'
import {
	Button,
	Field,
	getFieldsFromSchema,
	preprocessFormData,
	useForm,
} from '~/utils/forms.tsx'
import { getUserImgSrc } from '~/utils/misc.ts'
=======
} from '~/utils/auth.server'
import { prisma } from '~/utils/db.server'
import { Button, ErrorList, Field } from '~/utils/forms'
import { getUserImgSrc } from '~/utils/misc'
>>>>>>> a9e18e1c
import {
	emailSchema,
	nameSchema,
	passwordSchema,
	usernameSchema,
} from '~/utils/user-validation.ts'

const ProfileFormSchema = z.object({
	name: nameSchema.optional(),
	username: usernameSchema,
	email: emailSchema.optional(),
	phone: z.string().optional(),
	address: z.string().optional(),
	city: z.string().optional(),
	state: z.string().optional(),
	zip: z.string().optional(),
	country: z.string().optional(),
	hostBio: z.string().optional(),
	renterBio: z.string().optional(),
	currentPassword: z
		.union([passwordSchema, z.string().min(0).max(0)])
		.optional(),
	newPassword: z.union([passwordSchema, z.string().min(0).max(0)]).optional(),
})

export async function loader({ request }: DataFunctionArgs) {
	const userId = await requireUserId(request)
	const user = await prisma.user.findUnique({
		where: { id: userId },
		select: {
			id: true,
			name: true,
			username: true,
			email: true,
			imageId: true,
		},
	})
	if (!user) {
		throw await authenticator.logout(request, { redirectTo: '/' })
	}
	return json({ user })
}

export async function action({ request }: DataFunctionArgs) {
	const userId = await requireUserId(request)
	const formData = await request.formData()
	const submission = await parse(formData, {
		async: true,
		schema: ProfileFormSchema.superRefine(
			async ({ username, currentPassword, newPassword }, ctx) => {
				if (newPassword && !currentPassword) {
					ctx.addIssue({
						path: ['newPassword'],
						code: 'custom',
						message: 'Must provide current password to change password.',
					})
				}
				if (currentPassword && newPassword) {
					const user = await verifyLogin(username, currentPassword)
					if (!user) {
						ctx.addIssue({
							path: ['currentPassword'],
							code: 'custom',
							message: 'Incorrect password.',
						})
					}
				}
			},
		),
		acceptMultipleErrors: () => true,
	})
	if (!submission.value) {
		return json(
			{
				status: 'error',
				submission,
			} as const,
			{ status: 400 },
		)
	}
	if (submission.intent !== 'submit') {
		return json({ status: 'success', submission } as const)
	}
	const { name, username, email, newPassword } = submission.value

	if (email) {
		// TODO: send a confirmation email
	}

	const updatedUser = await prisma.user.update({
		select: { id: true, username: true },
		where: { id: userId },
		data: {
			name,
			username,
			password: newPassword
				? {
						update: {
							hash: await getPasswordHash(newPassword),
						},
				  }
				: undefined,
		},
	})

	return redirect(`/users/${updatedUser.username}`, { status: 302 })
}

export default function EditUserProfile() {
	const data = useLoaderData<typeof loader>()
	const actionData = useActionData<typeof action>()
	const navigation = useNavigation()
	const formAction = useFormAction()

	const isSubmitting =
		navigation.state === 'submitting' &&
		navigation.formAction === formAction &&
		navigation.formMethod === 'POST'

	const [form, fields] = useForm({
		id: 'edit-profile',
		constraint: getFieldsetConstraint(ProfileFormSchema),
		lastSubmission: actionData?.submission,
		onValidate({ formData }) {
			return parse(formData, { schema: ProfileFormSchema })
		},
		shouldRevalidate: 'onBlur',
	})

	return (
		<div className="container m-auto mb-36 mt-16 max-w-3xl">
			<div className="flex gap-3">
				<Link className="text-night-300" to={`/users/${data.user.username}`}>
					Profile
				</Link>
				<span className="text-night-300">▶️</span>
				<span>Edit Profile</span>
			</div>
			<div className="mt-16 flex flex-col gap-12">
				<div className="flex justify-center">
					<div className="relative h-52 w-52">
						<img
							src={getUserImgSrc(data.user.imageId)}
							alt={data.user.username}
							className="h-full w-full rounded-full object-cover"
						/>
						<Link
							to="photo"
							className="absolute -right-3 top-3 flex h-4 w-4 items-center justify-center rounded-full border-4 border-night-700 bg-night-500 p-5"
							title="Change profile photo"
							aria-label="Change profile photo"
						>
							📷
						</Link>
					</div>
				</div>
				<Form method="POST" {...form.props}>
					<div className="grid grid-cols-6 gap-x-10">
						<Field
							className="col-span-3"
							labelProps={{
								htmlFor: fields.username.id,
								children: 'Username',
							}}
							inputProps={{
								...fields.username,
								defaultValue: data.user.username,
							}}
							errors={fields.username.errors}
						/>
						<Field
							className="col-span-3"
							labelProps={{ htmlFor: fields.name.id, children: 'Name' }}
							inputProps={{
								...fields.name,
								defaultValue: data.user.name ?? '',
							}}
							errors={fields.name.errors}
						/>
						<Field
							className="col-span-3"
							labelProps={{ htmlFor: fields.email.id, children: 'Email' }}
							inputProps={{
								...fields.email,
								defaultValue: data.user.email ?? '',
								// TODO: support changing your email address
								disabled: true,
							}}
							errors={fields.email.errors}
						/>

						<div className="col-span-6 mb-12 mt-6 h-1 border-b-[1.5px] border-night-500" />
						<fieldset className="col-span-6">
							<legend className="pb-6 text-lg text-night-200">
								Change password
							</legend>
							<div className="flex justify-between gap-10">
								<Field
									className="flex-1"
									labelProps={{
										htmlFor: fields.currentPassword.id,
										children: 'Current Password',
									}}
									inputProps={{
										...fields.currentPassword,
										type: 'password',
										autoComplete: 'current-password',
									}}
									errors={fields.currentPassword.errors}
								/>
								<Field
									className="flex-1"
									labelProps={{
										htmlFor: fields.newPassword.id,
										children: 'New Password',
									}}
									inputProps={{
										...fields.newPassword,
										type: 'password',
										autoComplete: 'new-password',
									}}
									errors={fields.newPassword.errors}
								/>
							</div>
						</fieldset>
					</div>

					<ErrorList errors={form.errors} id={form.errorId} />

					<div className="mt-3 flex justify-center">
						<Button
							type="submit"
							size="md-wide"
							variant="primary"
							status={isSubmitting ? 'pending' : actionData?.status ?? 'idle'}
						>
							Save changes
						</Button>
					</div>
				</Form>
			</div>
			<Outlet />
		</div>
	)
}<|MERGE_RESOLUTION|>--- conflicted
+++ resolved
@@ -16,23 +16,10 @@
 	getPasswordHash,
 	requireUserId,
 	verifyLogin,
-<<<<<<< HEAD
 } from '~/utils/auth.server.ts'
 import { prisma } from '~/utils/db.server.ts'
-import {
-	Button,
-	Field,
-	getFieldsFromSchema,
-	preprocessFormData,
-	useForm,
-} from '~/utils/forms.tsx'
+import { Button, ErrorList, Field } from '~/utils/forms.tsx'
 import { getUserImgSrc } from '~/utils/misc.ts'
-=======
-} from '~/utils/auth.server'
-import { prisma } from '~/utils/db.server'
-import { Button, ErrorList, Field } from '~/utils/forms'
-import { getUserImgSrc } from '~/utils/misc'
->>>>>>> a9e18e1c
 import {
 	emailSchema,
 	nameSchema,
