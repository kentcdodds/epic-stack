import {
	json,
	redirect,
	type DataFunctionArgs,
	type V2_MetaFunction,
} from '@remix-run/node'
import { useFetcher } from '@remix-run/react'
import { z } from 'zod'
<<<<<<< HEAD
import { GeneralErrorBoundary } from '~/components/error-boundary.tsx'
import { prisma } from '~/utils/db.server.ts'
import { sendEmail } from '~/utils/email.server.ts'
import { decrypt, encrypt } from '~/utils/encryption.server.ts'
import {
	Button,
	ErrorList,
	Field,
} from '~/utils/forms.tsx'
=======
import { GeneralErrorBoundary } from '~/components/error-boundary'
import { prisma } from '~/utils/db.server'
import { sendEmail } from '~/utils/email.server'
import { decrypt, encrypt } from '~/utils/encryption.server'
import { Button, ErrorList, Field } from '~/utils/forms'
>>>>>>> a9e18e1c
import { conform, useForm } from '@conform-to/react'
import { getFieldsetConstraint, parse } from '@conform-to/zod'
import { getDomainUrl } from '~/utils/misc.server.ts'
import { commitSession, getSession } from '~/utils/session.server.ts'
import { emailSchema } from '~/utils/user-validation.ts'

export const onboardingEmailSessionKey = 'onboardingToken'
const onboardingTokenQueryParam = 'token'
const tokenType = 'onboarding'

function createSchema(
	constraints: {
		isEmailUnique: (email: string) => Promise<boolean>
	} = {
		isEmailUnique: async () => true,
	},
) {
	const signupSchema = z.object({
		email: emailSchema.superRefine((email, ctx) => {
			// if constraint is not defined, throw an error
			if (typeof constraints.isEmailUnique === 'undefined') {
				ctx.addIssue({
					code: z.ZodIssueCode.custom,
					message: conform.VALIDATION_UNDEFINED,
				})
			}
			// if constraint is defined, validate uniqueness
			return constraints.isEmailUnique(email).then(isUnique => {
				if (isUnique) {
					return
				}
				ctx.addIssue({
					code: z.ZodIssueCode.custom,
					message: 'A user already exists with this email',
				})
			})
		}),
	})
	return signupSchema
}

const tokenSchema = z.object({
	type: z.literal(tokenType),
	payload: z.object({
		email: emailSchema,
	}),
})

export async function loader({ request }: DataFunctionArgs) {
	const onboardingTokenString = new URL(request.url).searchParams.get(
		onboardingTokenQueryParam,
	)
	if (onboardingTokenString) {
		const result = tokenSchema.safeParse(
			JSON.parse(decrypt(onboardingTokenString)),
		)
		if (!result.success) return redirect('/signup')
		const token = result.data

		const session = await getSession(request.headers.get('cookie'))
		session.set(onboardingEmailSessionKey, token.payload.email)
		return redirect('/onboarding', {
			headers: {
				'Set-Cookie': await commitSession(session),
			},
		})
	}
	return json({})
}

export async function action({ request }: DataFunctionArgs) {
	const formData = await request.formData()
	const submission = await parse(formData, {
		schema: () =>
			createSchema({
				async isEmailUnique(email: string) {
					const existingUser = await prisma.user.findUnique({
						where: { email },
						select: { id: true },
					})
					return !existingUser
				},
			}),
		acceptMultipleErrors: () => true,
		async: true,
	})
	if (!submission.value || submission.intent !== 'submit') {
		return json(
			{
				status: 'error',
				submission,
			} as const,
			{ status: 400 },
		)
	}
	const { email } = submission.value

	const onboardingToken = encrypt(
		JSON.stringify({ type: tokenType, payload: { email } }),
	)
	const onboardingUrl = new URL(`${getDomainUrl(request)}/signup`)
	onboardingUrl.searchParams.set(onboardingTokenQueryParam, onboardingToken)

	const response = await sendEmail({
		to: email,
		subject: `Welcome to Epic Notes!`,
		text: `Please open this URL: ${onboardingUrl}`,
		html: `
		<!DOCTYPE html PUBLIC "-//W3C//DTD XHTML 1.0 Transitional//EN" "http://www.w3.org/TR/xhtml1/DTD/xhtml1-transitional.dtd">
		<html>
			<head>
				<meta http-equiv="Content-Type" content="text/html charset=UTF-8" />
			</head>
			<body>
				<h1>Welcome to Epic Notes!</h1>
				<p>Click the link below to get started:</p>
				<a href="${onboardingUrl}">${onboardingUrl}</a>
			</body>
		`,
	})

	if (response?.ok) {
		return json({ status: 'success', submission } as const)
	} else {
		return json(
			{
				status: 'error',
				submission,
			} as const,
			{ status: 500 },
		)
	}
}

export const meta: V2_MetaFunction = () => {
	return [{ title: 'Sign Up | Epic Notes' }]
}

export default function SignupRoute() {
	const signupFetcher = useFetcher<typeof action>()
	const [form, fields] = useForm({
		id: 'signup-form',
		constraint: getFieldsetConstraint(createSchema()),
		lastSubmission: signupFetcher.data?.submission,
		onValidate({ formData }) {
			return parse(formData, { schema: createSchema() })
		},
		shouldRevalidate: 'onBlur',
	})

	return (
		<div className="container mx-auto flex flex-col justify-center pb-32 pt-20">
			{signupFetcher.data?.status === 'success' ? (
				<div className="text-center">
					<img src="" alt="" />
					<h1 className="mt-44 text-h1">Great!</h1>
					<p className="mt-3 text-body-md text-night-200">
						Check your email for a link to continue.
					</p>
				</div>
			) : (
				<>
					<div className="text-center">
						<h1 className="text-h1">Let's start your journey!</h1>
						<p className="mt-3 text-body-md text-night-200">
							Please enter your email.
						</p>
					</div>
					<signupFetcher.Form
						method="POST"
						className="mx-auto mt-16 min-w-[368px] max-w-sm"
						{...form.props}
					>
						<Field
							labelProps={{
								htmlFor: fields.email.id,
								children: 'Email',
							}}
							inputProps={fields.email}
							errors={fields.email.errors}
						/>
						<ErrorList errors={form.errors} id={form.errorId} />
						<Button
							className="w-full"
							size="md"
							variant="primary"
							status={
								signupFetcher.state === 'submitting'
									? 'pending'
									: signupFetcher.data?.status ?? 'idle'
							}
							type="submit"
							disabled={signupFetcher.state !== 'idle'}
						>
							Launch
						</Button>
					</signupFetcher.Form>
				</>
			)}
		</div>
	)
}

export function ErrorBoundary() {
	return <GeneralErrorBoundary />
}<|MERGE_RESOLUTION|>--- conflicted
+++ resolved
@@ -6,23 +6,11 @@
 } from '@remix-run/node'
 import { useFetcher } from '@remix-run/react'
 import { z } from 'zod'
-<<<<<<< HEAD
 import { GeneralErrorBoundary } from '~/components/error-boundary.tsx'
 import { prisma } from '~/utils/db.server.ts'
 import { sendEmail } from '~/utils/email.server.ts'
 import { decrypt, encrypt } from '~/utils/encryption.server.ts'
-import {
-	Button,
-	ErrorList,
-	Field,
-} from '~/utils/forms.tsx'
-=======
-import { GeneralErrorBoundary } from '~/components/error-boundary'
-import { prisma } from '~/utils/db.server'
-import { sendEmail } from '~/utils/email.server'
-import { decrypt, encrypt } from '~/utils/encryption.server'
-import { Button, ErrorList, Field } from '~/utils/forms'
->>>>>>> a9e18e1c
+import { Button, ErrorList, Field } from '~/utils/forms.tsx'
 import { conform, useForm } from '@conform-to/react'
 import { getFieldsetConstraint, parse } from '@conform-to/zod'
 import { getDomainUrl } from '~/utils/misc.server.ts'
