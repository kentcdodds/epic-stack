import { useForm } from '@conform-to/react'
import { getFieldsetConstraint, parse } from '@conform-to/zod'
import {
	json,
	redirect,
	type DataFunctionArgs,
	type V2_MetaFunction,
} from '@remix-run/node'
import {
	Form,
	useActionData,
	useFormAction,
	useLoaderData,
	useNavigation,
	useSearchParams,
} from '@remix-run/react'
import { z } from 'zod'
import { Spacer } from '~/components/spacer.tsx'
import { authenticator, createUser } from '~/utils/auth.server.ts'
import { Button, CheckboxField, ErrorList, Field } from '~/utils/forms.tsx'
import { safeRedirect } from '~/utils/misc.ts'
import { commitSession, getSession } from '~/utils/session.server.ts'
import {
	nameSchema,
	passwordSchema,
	usernameSchema,
<<<<<<< HEAD
} from '~/utils/user-validation.ts'
import { onboardingEmailSessionKey } from './signup.tsx'
=======
} from '~/utils/user-validation'
import { onboardingEmailSessionKey } from './signup'
import { checkboxSchema } from '~/utils/zod-extensions'
>>>>>>> 80af9d6f

const OnboardingFormSchema = z
	.object({
		username: usernameSchema,
		name: nameSchema,
		password: passwordSchema,
		confirmPassword: passwordSchema,
		agreeToTermsOfServiceAndPrivacyPolicy: checkboxSchema(
			'You must agree to the terms of service and privacy policy',
		),
		agreeToMailingList: checkboxSchema(),
		remember: checkboxSchema(),
		redirectTo: z.string().optional(),
	})
	.superRefine(({ confirmPassword, password }, ctx) => {
		if (confirmPassword !== password) {
			ctx.addIssue({
				path: ['confirmPassword'],
				code: 'custom',
				message: 'The passwords did not match',
			})
		}
	})

export async function loader({ request }: DataFunctionArgs) {
	await authenticator.isAuthenticated(request, {
		successRedirect: '/',
	})
	const session = await getSession(request.headers.get('cookie'))
	const error = session.get(authenticator.sessionErrorKey)
	const onboardingEmail = session.get(onboardingEmailSessionKey)
	if (typeof onboardingEmail !== 'string' || !onboardingEmail) {
		return redirect('/signup')
	}
	return json(
		{ formError: error?.message },
		{
			headers: {
				'Set-Cookie': await commitSession(session),
			},
		},
	)
}

export async function action({ request }: DataFunctionArgs) {
	const session = await getSession(request.headers.get('cookie'))
	const email = session.get(onboardingEmailSessionKey)
	if (typeof email !== 'string' || !email) {
		return redirect('/signup')
	}

	const formData = await request.formData()
	const submission = parse(formData, {
		schema: OnboardingFormSchema,
		acceptMultipleErrors: () => true,
	})
	if (!submission.value) {
		return json(
			{
				status: 'error',
				submission,
			} as const,
			{ status: 400 },
		)
	}
	if (submission.intent !== 'submit') {
		return json({ status: 'success', submission } as const)
	}
	const {
		username,
		name,
		password,
		// TODO: add user to mailing list if they agreed to it
		// agreeToMailingList,
		remember,
		redirectTo,
	} = submission.value

	const user = await createUser({ email, username, password, name })
	session.set(authenticator.sessionKey, user.id)
	session.unset(onboardingEmailSessionKey)

	const newCookie = await commitSession(session, {
		maxAge: remember
			? 60 * 60 * 24 * 7 // 7 days
			: undefined,
	})
	return redirect(safeRedirect(redirectTo, '/'), {
		headers: { 'Set-Cookie': newCookie },
	})
}

export const meta: V2_MetaFunction = () => {
	return [{ title: 'Setup Epic Notes Account' }]
}

export default function OnboardingPage() {
	const [searchParams] = useSearchParams()
	const data = useLoaderData<typeof loader>()
	const actionData = useActionData<typeof action>()
	const navigation = useNavigation()
	const formAction = useFormAction()

	const [form, fields] = useForm({
		id: 'onboarding',
		constraint: getFieldsetConstraint(OnboardingFormSchema),
		lastSubmission: actionData?.submission,
		onValidate({ formData }) {
			return parse(formData, { schema: OnboardingFormSchema })
		},
		shouldRevalidate: 'onBlur',
	})

	const redirectTo = searchParams.get('redirectTo') || '/'

	return (
		<div className="container mx-auto flex min-h-full flex-col justify-center pb-32 pt-20">
			<div className="mx-auto w-full max-w-lg">
				<div className="flex flex-col gap-3 text-center">
					<h1 className="text-h1">Welcome aboard!</h1>
					<p className="text-body-md text-night-200">
						Please enter your details.
					</p>
				</div>
				<Spacer size="xs" />
				<Form
					method="POST"
					className="mx-auto min-w-[368px] max-w-sm"
					{...form.props}
				>
					<Field
						labelProps={{ htmlFor: fields.username.id, children: 'Username' }}
						inputProps={{
							...fields.username,
							autoComplete: 'username',
							autoFocus: true,
						}}
						errors={fields.username.errors}
					/>
					<Field
						labelProps={{ htmlFor: fields.name.id, children: 'Name' }}
						inputProps={{
							...fields.name,
							autoComplete: 'name',
							autoFocus: true,
						}}
						errors={fields.name.errors}
					/>
					<Field
						labelProps={{ htmlFor: fields.password.id, children: 'Password' }}
						inputProps={{
							...fields.password,
							autoComplete: 'new-password',
							type: 'password',
						}}
						errors={fields.password.errors}
					/>

					<Field
						labelProps={{
							htmlFor: fields.confirmPassword.id,
							children: 'Confirm Password',
						}}
						inputProps={{
							...fields.confirmPassword,
							autoComplete: 'new-password',
							type: 'password',
						}}
						errors={fields.confirmPassword.errors}
					/>

					<CheckboxField
						labelProps={{
							htmlFor: fields.agreeToTermsOfServiceAndPrivacyPolicy.id,
							children:
								'Do you agree to our Terms of Service and Privacy Policy?',
						}}
						buttonProps={fields.agreeToTermsOfServiceAndPrivacyPolicy}
						errors={fields.agreeToTermsOfServiceAndPrivacyPolicy.errors}
					/>

					<CheckboxField
						labelProps={{
							htmlFor: fields.agreeToMailingList.id,
							children:
								'Would you like to receive special discounts and offers?',
						}}
						buttonProps={fields.agreeToMailingList}
						errors={fields.agreeToMailingList.errors}
					/>

					<CheckboxField
						labelProps={{
							htmlFor: fields.remember.id,
							children: 'Remember me',
						}}
						buttonProps={fields.remember}
						errors={fields.remember.errors}
					/>

					<input {...fields.redirectTo} type="hidden" value={redirectTo} />

					<ErrorList errors={data.formError ? [data.formError] : []} />
					<ErrorList errors={form.errors} id={form.errorId} />

					<div className="flex items-center justify-between gap-6">
						<Button
							className="w-full"
							size="md"
							variant="primary"
							status={
								navigation.state === 'submitting' &&
								navigation.formAction === formAction &&
								navigation.formMethod === 'POST'
									? 'pending'
									: actionData?.status ?? 'idle'
							}
							type="submit"
							disabled={navigation.state !== 'idle'}
						>
							Create an account
						</Button>
					</div>
				</Form>
			</div>
		</div>
	)
}<|MERGE_RESOLUTION|>--- conflicted
+++ resolved
@@ -24,14 +24,9 @@
 	nameSchema,
 	passwordSchema,
 	usernameSchema,
-<<<<<<< HEAD
 } from '~/utils/user-validation.ts'
 import { onboardingEmailSessionKey } from './signup.tsx'
-=======
-} from '~/utils/user-validation'
-import { onboardingEmailSessionKey } from './signup'
-import { checkboxSchema } from '~/utils/zod-extensions'
->>>>>>> 80af9d6f
+import { checkboxSchema } from '~/utils/zod-extensions.ts'
 
 const OnboardingFormSchema = z
 	.object({
