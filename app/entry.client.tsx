import { RemixBrowser } from '@remix-run/react'
import { startTransition } from 'react'
import { hydrateRoot } from 'react-dom/client'

if (ENV.MODE === 'development') {
	import('~/utils/devtools.tsx').then(({ init }) => init())
}
if (ENV.MODE === 'production' && ENV.SENTRY_DSN) {
	import('~/utils/monitoring.client.tsx').then(({ init }) => init())
}
<<<<<<< HEAD
if (process.env.NODE_ENV === 'development') {
	import('remix-development-tools').then(({ initRouteBoundariesClient }) => {
		initRouteBoundariesClient()
		startTransition(() => {
			hydrateRoot(document, <RemixBrowser />)
		})
	})
} else {
	startTransition(() => {
		hydrateRoot(document, <RemixBrowser />)
	})
}
=======

startTransition(() => {
	hydrateRoot(document, <RemixBrowser />)
})
>>>>>>> 4dea0776
<|MERGE_RESOLUTION|>--- conflicted
+++ resolved
@@ -8,22 +8,15 @@
 if (ENV.MODE === 'production' && ENV.SENTRY_DSN) {
 	import('~/utils/monitoring.client.tsx').then(({ init }) => init())
 }
-<<<<<<< HEAD
-if (process.env.NODE_ENV === 'development') {
-	import('remix-development-tools').then(({ initRouteBoundariesClient }) => {
-		initRouteBoundariesClient()
-		startTransition(() => {
-			hydrateRoot(document, <RemixBrowser />)
-		})
-	})
-} else {
+const callback = () =>
 	startTransition(() => {
 		hydrateRoot(document, <RemixBrowser />)
 	})
-}
-=======
-
-startTransition(() => {
-	hydrateRoot(document, <RemixBrowser />)
-})
->>>>>>> 4dea0776
+if (process.env.NODE_ENV === 'development') {
+	import('remix-development-tools').then(({ initClient }) => {
+		initClient()
+		callback()
+	})
+} else {
+	callback()
+}