--- conflicted
+++ resolved
@@ -2,16 +2,9 @@
 import { ClientOnly } from 'remix-utils'
 import { useWindowSize } from '~/utils/useWindowSize.ts'
 
-<<<<<<< HEAD
-/**
- * confetti is a unique random identifier which re-renders the component
- */
-export function Confetti({ confetti }: { confetti?: string }) {
-	const { width, height } = useWindowSize()
-=======
 export function Confetti({ id }: { id?: string | null }) {
 	if (!id) return null
->>>>>>> a9a04c5c
+	const { width, height } = useWindowSize()
 
 	return (
 		<ClientOnly>
