import 'dotenv/config'
import * as fs from 'node:fs'
<<<<<<< HEAD

=======
>>>>>>> 35070731
import sourceMapSupport from 'source-map-support'

sourceMapSupport.install({
	retrieveSourceMap: function (source) {
		// get source file without the `file://` prefix or `?t=...` suffix
		const match = source.match(/^file:\/\/(.*)\?t=[.\d]+$/)
		if (match) {
			return {
				url: source,
				map: fs.readFileSync(`${match[1]}.map`, 'utf8'),
			}
		}
		return null
	},
})

if (process.env.MOCKS === 'true') {
	await import('./tests/mocks/index.ts')
}

if (process.env.NODE_ENV === 'production') {
	await import('./server-build/index.js')
} else {
	await import('./server/index.ts')
}<|MERGE_RESOLUTION|>--- conflicted
+++ resolved
@@ -1,9 +1,5 @@
 import 'dotenv/config'
 import * as fs from 'node:fs'
-<<<<<<< HEAD
-
-=======
->>>>>>> 35070731
 import sourceMapSupport from 'source-map-support'
 
 sourceMapSupport.install({
