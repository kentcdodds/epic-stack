--- conflicted
+++ resolved
@@ -75,13 +75,10 @@
 	)
 }
 
-<<<<<<< HEAD
 // We have a general headers handler to save you from boilerplating.
-// export const headers: HeadersFunction = pipeHeaders
-export const headers: HeadersFunction = ({ loaderHeaders, parentHeaders }) => {
-=======
+export const headers: HeadersFunction = pipeHeaders
+// this is basically what it does though
 export const headers: Route.HeadersFunction = ({ loaderHeaders, parentHeaders }) => {
->>>>>>> 9fac985d
 	return {
 		'Server-Timing': combineServerTimings(parentHeaders, loaderHeaders), // <-- 4. Send headers
 	}
@@ -89,5 +86,4 @@
 ```
 
 You can
-[learn more about `headers` in the Remix docs](https://remix.run/docs/en/main/route/headers)
-(note, the Epic Stack has the v2 behavior enabled).+[learn more about `headers` in the React Router docs](https://reactrouter.com/how-to/headers)