--- conflicted
+++ resolved
@@ -5,17 +5,13 @@
 import morgan from 'morgan'
 import address from 'address'
 import closeWithGrace from 'close-with-grace'
-<<<<<<< HEAD
+import { createRequestHandler as _createRequestHandler } from '@remix-run/express'
+import { broadcastDevReady } from '@remix-run/node'
 import { wrapExpressCreateRequestHandler } from '@sentry/remix'
-import { createRequestHandler as _createRequestHandler } from '@remix-run/express'
 
 const createRequestHandler = wrapExpressCreateRequestHandler(
 	_createRequestHandler,
 )
-=======
-import { createRequestHandler } from '@remix-run/express'
-import { broadcastDevReady } from '@remix-run/node'
->>>>>>> faf8a49d
 
 const BUILD_DIR = path.join(process.cwd(), 'build')
 
