--- conflicted
+++ resolved
@@ -6,24 +6,20 @@
 import morgan from 'morgan'
 import address from 'address'
 import closeWithGrace from 'close-with-grace'
-<<<<<<< HEAD
 import { createRequestHandler as _createRequestHandler } from '@remix-run/express'
-import { broadcastDevReady } from '@remix-run/node'
 import { wrapExpressCreateRequestHandler } from '@sentry/remix'
+import { type ServerBuild, broadcastDevReady } from '@remix-run/node'
+import getPort, { portNumbers } from 'get-port'
+import chalk from 'chalk'
+
+// @ts-ignore - this file may not exist if you haven't built yet, but it will
+// definitely exist by the time the dev or prod server actually runs.
+import * as remixBuild from '../build/index.js'
+
 
 const createRequestHandler = wrapExpressCreateRequestHandler(
 	_createRequestHandler,
 )
-=======
-import { createRequestHandler } from '@remix-run/express'
-import { type ServerBuild, broadcastDevReady } from '@remix-run/node'
-import getPort, { portNumbers } from 'get-port'
-import chalk from 'chalk'
->>>>>>> 0eb643c0
-
-// @ts-ignore - this file may not exist if you haven't built yet, but it will
-// definitely exist by the time the dev or prod server actually runs.
-import * as remixBuild from '../build/index.js'
 
 const BUILD_PATH = '../build/index.js'
 
