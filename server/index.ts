--- conflicted
+++ resolved
@@ -1,9 +1,6 @@
 import crypto from 'node:crypto'
-<<<<<<< HEAD
+import { styleText } from 'node:util'
 import { helmet } from '@nichtsam/helmet/node-http'
-=======
-import { styleText } from 'node:util'
->>>>>>> fdeda42e
 import { createRequestHandler } from '@react-router/express'
 import * as Sentry from '@sentry/node'
 import { ip as ipAddress } from 'address'
