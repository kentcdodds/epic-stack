import path from 'path'
import { fileURLToPath } from 'url'
import express from 'express'
import chokidar from 'chokidar'
import compression from 'compression'
import morgan from 'morgan'
import address from 'address'
import closeWithGrace from 'close-with-grace'
import helmet from 'helmet'
import crypto from 'crypto'
<<<<<<< HEAD
import { createRequestHandler as _createRequestHandler } from '@remix-run/express'
import { wrapExpressCreateRequestHandler } from '@sentry/remix'
=======
import { type RequestHandler, createRequestHandler } from '@remix-run/express'
>>>>>>> 9a3e3243
import { type ServerBuild, broadcastDevReady } from '@remix-run/node'
import getPort, { portNumbers } from 'get-port'
import chalk from 'chalk'

// @ts-ignore - this file may not exist if you haven't built yet, but it will
// definitely exist by the time the dev or prod server actually runs.
import * as remixBuild from '../build/index.js'
const MODE = process.env.NODE_ENV


const createRequestHandler = wrapExpressCreateRequestHandler(
	_createRequestHandler,
)

const BUILD_PATH = '../build/index.js'

const build = remixBuild as unknown as ServerBuild
let devBuild = build

const app = express()

const getHost = (req: { get: (key: string) => string | undefined }) =>
	req.get('X-Forwarded-Host') ?? req.get('host') ?? ''

// ensure HTTPS only (X-Forwarded-Proto comes from Fly)
app.use((req, res, next) => {
	const proto = req.get('X-Forwarded-Proto')
	const host = getHost(req)
	if (proto === 'http') {
		res.set('X-Forwarded-Proto', 'https')
		res.redirect(`https://${host}${req.originalUrl}`)
		return
	}
	next()
})

// no ending slashes for SEO reasons
// https://github.com/epicweb-dev/epic-stack/discussions/108
app.use((req, res, next) => {
	if (req.path.endsWith('/') && req.path.length > 1) {
		const query = req.url.slice(req.path.length)
		const safepath = req.path.slice(0, -1).replace(/\/+/g, '/')
		res.redirect(301, safepath + query)
	} else {
		next()
	}
})

app.use(compression())

// http://expressjs.com/en/advanced/best-practice-security.html#at-a-minimum-disable-x-powered-by-header
app.disable('x-powered-by')

// Remix fingerprints its assets so we can cache forever.
app.use(
	'/build',
	express.static('public/build', { immutable: true, maxAge: '1y' }),
)
// Everything else (like favicon.ico) is cached for an hour. You may want to be
// more aggressive with this caching.
app.use(express.static('public', { maxAge: '1h' }))

morgan.token('url', (req, res) => decodeURIComponent(req.url ?? ''))
app.use(morgan('tiny'))

app.use((_, res, next) => {
	res.locals.cspNonce = crypto.randomBytes(16).toString('hex')
	next()
})

app.use(
	helmet({
		crossOriginEmbedderPolicy: false,
		contentSecurityPolicy: {
			directives: {
				'connect-src': MODE === 'development' ? ['ws:', "'self'"] : null,
				'font-src': ["'self'"],
				'frame-src': ["'self'"],
				'img-src': ["'self'"],
				'script-src': [
					"'strict-dynamic'",
					"'self'",
					// @ts-expect-error
					(_, res) => `'nonce-${res.locals.cspNonce}'`,
				],
				'script-src-attr': [
					// @ts-expect-error
					(_, res) => `'nonce-${res.locals.cspNonce}'`,
				],
				'upgrade-insecure-requests': null,
			},
		},
	}),
)

function getRequestHandler(build: ServerBuild): RequestHandler {
	function getLoadContext(_: any, res: any) {
		return { cspNonce: res.locals.cspNonce }
	}
	return createRequestHandler({ build, mode: MODE, getLoadContext })
}

app.all(
	'*',
	process.env.NODE_ENV === 'development'
		? (...args) => getRequestHandler(devBuild)(...args)
		: getRequestHandler(build),
)

const desiredPort = Number(process.env.PORT || 3000)
const portToUse = await getPort({
	port: portNumbers(desiredPort, desiredPort + 100),
})

const server = app.listen(portToUse, () => {
	const addy = server.address()
	const portUsed =
		desiredPort === portToUse
			? desiredPort
			: addy && typeof addy === 'object'
			? addy.port
			: 0

	if (portUsed !== desiredPort) {
		console.warn(
			chalk.yellow(
				`⚠️  Port ${desiredPort} is not available, using ${portUsed} instead.`,
			),
		)
	}
	console.log(`🚀  We have liftoff!`)
	const localUrl = `http://localhost:${portUsed}`
	let lanUrl: string | null = null
	const localIp = address.ip()
	// Check if the address is a private ip
	// https://en.wikipedia.org/wiki/Private_network#Private_IPv4_address_spaces
	// https://github.com/facebook/create-react-app/blob/d960b9e38c062584ff6cfb1a70e1512509a966e7/packages/react-dev-utils/WebpackDevServerUtils.js#LL48C9-L54C10
	if (/^10[.]|^172[.](1[6-9]|2[0-9]|3[0-1])[.]|^192[.]168[.]/.test(localIp)) {
		lanUrl = `http://${localIp}:${portUsed}`
	}

	console.log(
		`
${chalk.bold('Local:')}            ${chalk.cyan(localUrl)}
${lanUrl ? `${chalk.bold('On Your Network:')}  ${chalk.cyan(lanUrl)}` : ''}
${chalk.bold('Press Ctrl+C to stop')}
		`.trim(),
	)

	if (process.env.NODE_ENV === 'development') {
		broadcastDevReady(build)
	}
})

closeWithGrace(async () => {
	await new Promise((resolve, reject) => {
		server.close(e => (e ? reject(e) : resolve('ok')))
	})
})

// during dev, we'll keep the build module up to date with the changes
if (process.env.NODE_ENV === 'development') {
	async function reloadBuild() {
		devBuild = await import(`${BUILD_PATH}?update=${Date.now()}`)
		broadcastDevReady(devBuild)
	}

	const dirname = path.dirname(fileURLToPath(import.meta.url))
	const watchPath = path.join(dirname, BUILD_PATH).replace(/\\/g, '/')
	const watcher = chokidar.watch(watchPath, { ignoreInitial: true })
	watcher.on('all', reloadBuild)
}<|MERGE_RESOLUTION|>--- conflicted
+++ resolved
@@ -8,12 +8,11 @@
 import closeWithGrace from 'close-with-grace'
 import helmet from 'helmet'
 import crypto from 'crypto'
-<<<<<<< HEAD
-import { createRequestHandler as _createRequestHandler } from '@remix-run/express'
+import {
+	type RequestHandler,
+	createRequestHandler as _createRequestHandler,
+} from '@remix-run/express'
 import { wrapExpressCreateRequestHandler } from '@sentry/remix'
-=======
-import { type RequestHandler, createRequestHandler } from '@remix-run/express'
->>>>>>> 9a3e3243
 import { type ServerBuild, broadcastDevReady } from '@remix-run/node'
 import getPort, { portNumbers } from 'get-port'
 import chalk from 'chalk'
@@ -22,7 +21,6 @@
 // definitely exist by the time the dev or prod server actually runs.
 import * as remixBuild from '../build/index.js'
 const MODE = process.env.NODE_ENV
-
 
 const createRequestHandler = wrapExpressCreateRequestHandler(
 	_createRequestHandler,
